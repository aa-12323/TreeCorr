--- conflicted
+++ resolved
@@ -7,25 +7,20 @@
     from setuptools import setup, Extension
     from setuptools.command.build_ext import build_ext
     import setuptools
-    print "Using setuptools version",setuptools.__version__
+    print("Using setuptools version",setuptools.__version__)
 except ImportError:
     print('Unable to import setuptools.  Using distutils instead.')
     from distutils.core import setup, Extension
     from distutils.command.build_ext import build_ext
     import distutils
-    print "Using distutils version",distutils.__version__
+    print("Using distutils version",distutils.__version__)
 try:
     from sysconfig import get_config_vars
 except:
     from distutils.sysconfig import get_config_vars
 
-<<<<<<< HEAD
-print 'Python version = ',sys.version
+print('Python version = ',sys.version)
 py_version = "%d.%d"%sys.version_info[0:2]  # we check things based on the major.minor version.
-=======
-py_version = "%d.%d"%sys.version_info[0:2]
-print('Python version = ',py_version)
->>>>>>> c364700f
 
 scripts = ['corr2', 'corr3']
 scripts = [ os.path.join('scripts',f) for f in scripts ]
@@ -65,12 +60,9 @@
     import subprocess
     p = subprocess.Popen(cmd, stdout=subprocess.PIPE, stderr=subprocess.STDOUT)
     lines = p.stdout.readlines()
-<<<<<<< HEAD
-    print 'compiler version: '
+    print('compiler version: ')
     for line in lines:
-        print line.strip()
-    if 'clang' in lines[0]:
-=======
+        print(line.strip())
     try:
         # Python3 needs this decode bit.
         # Python2.7 doesn't need it, but it works fine.
@@ -82,7 +74,6 @@
         line1 = lines[1]
 
     if "clang" in line0:
->>>>>>> c364700f
         # Supposedly, clang will support openmp in version 3.5.  Let's go with that for now...
         # If the version is reports >= 3.5, let's call it gcc, rather than clang to get
         # the -fopenmp flag.
