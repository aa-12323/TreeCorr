# Copyright (c) 2003-2014 by Mike Jarvis
#
# TreeCorr is free software: redistribution and use in source and binary forms,
# with or without modification, are permitted provided that the following
# conditions are met:
#
# 1. Redistributions of source code must retain the above copyright notice, this
#    list of conditions, and the disclaimer given in the accompanying LICENSE
#    file.
# 2. Redistributions in binary form must reproduce the above copyright notice,
#    this list of conditions, and the disclaimer given in the documentation
#    and/or other materials provided with the distribution.

from __future__ import print_function
import numpy
import treecorr
import os

from test_helper import get_aardvark
from numpy import sin, cos, tan, arcsin, arccos, arctan, arctan2, pi

def test_gg():
    # cf. http://adsabs.harvard.edu/abs/2002A%26A...389..729S for the basic formulae I use here.
    #
    # Use gamma_t(r) = gamma0 r^2/r0^2 exp(-r^2/2r0^2)
    # i.e. gamma(r) = -gamma0 exp(-r^2/2r0^2) (x+iy)^2 / r0^2
    #
    # The Fourier transform is: gamma~(k) = -2 pi gamma0 r0^4 k^2 exp(-r0^2 k^2/2) / L^2
    # P(k) = (1/2pi) <|gamma~(k)|^2> = 2 pi gamma0^2 r0^8 k^4 / L^4 exp(-r0^2 k^2)
    # xi+(r) = (1/2pi) int( dk k P(k) J0(kr) ) 
    #        = pi/16 gamma0^2 (r0/L)^2 exp(-r^2/4r0^2) (r^4 - 16r^2r0^2 + 32r0^4)/r0^4
    # xi-(r) = (1/2pi) int( dk k P(k) J4(kr) ) 
    #        = pi/16 gamma0^2 (r0/L)^2 exp(-r^2/4r0^2) r^4/r0^4
    # Note: I'm not sure I handled the L factors correctly, but the units at the end need
    # to be gamma^2, so it needs to be (r0/L)^2. 

    gamma0 = 0.05
    r0 = 10.
    if __name__ == "__main__":
        ngal = 1000000
        L = 50.*r0  # Not infinity, so this introduces some error.  Our integrals were to infinity.
        req_factor = 1
    else:
        ngal = 200000
        L = 50.*r0
        req_factor = 3
    numpy.random.seed(8675309)
    x = (numpy.random.random_sample(ngal)-0.5) * L
    y = (numpy.random.random_sample(ngal)-0.5) * L
    r2 = (x**2 + y**2)/r0**2
    g1 = -gamma0 * numpy.exp(-r2/2.) * (x**2-y**2)/r0**2
    g2 = -gamma0 * numpy.exp(-r2/2.) * (2.*x*y)/r0**2

    cat = treecorr.Catalog(x=x, y=y, g1=g1, g2=g2, x_units='arcmin', y_units='arcmin')
    gg = treecorr.GGCorrelation(bin_size=0.1, min_sep=1., max_sep=100., sep_units='arcmin',
                                verbose=2)
    gg.process(cat)

    # log(<R>) != <logR>, but it should be close:
    print 'meanlogr - log(meanr) = ',gg.meanlogr - numpy.log(gg.meanr)
    numpy.testing.assert_almost_equal(gg.meanlogr, numpy.log(gg.meanr), decimal=3)

    r = gg.meanr
    temp = numpy.pi/16. * gamma0**2 * (r0/L)**2 * numpy.exp(-0.25*r**2/r0**2)
    true_xip = temp * (r**4 - 16.*r**2*r0**2 + 32.*r0**4)/r0**4
    true_xim = temp * r**4/r0**4

<<<<<<< HEAD
    print 'gg.xip = ',gg.xip
    print 'true_xip = ',true_xip
    print 'ratio = ',gg.xip / true_xip
    print 'diff = ',gg.xip - true_xip
    print 'max diff = ',max(abs(gg.xip - true_xip))
    assert max(abs(gg.xip - true_xip))/req_factor < 3.e-7
    print 'xip_im = ',gg.xip_im
    assert max(abs(gg.xip_im))/req_factor < 2.e-7

    print 'gg.xim = ',gg.xim
    print 'true_xim = ',true_xim
    print 'ratio = ',gg.xim / true_xim
    print 'diff = ',gg.xim - true_xim
    print 'max diff = ',max(abs(gg.xim - true_xim))
    assert max(abs(gg.xim - true_xim))/req_factor < 3.e-7
    print 'xim_im = ',gg.xim_im
    assert max(abs(gg.xim_im))/req_factor < 1.e-7
=======
    print('gg.xip = ',gg.xip)
    print('true_xip = ',true_xip)
    print('ratio = ',gg.xip / true_xip)
    print('diff = ',gg.xip - true_xip)
    print('max diff = ',max(abs(gg.xip - true_xip)))
    assert max(abs(gg.xip - true_xip)) < 3.e-7
    print('xip_im = ',gg.xip_im)
    assert max(abs(gg.xip_im)) < 2.e-7

    print('gg.xim = ',gg.xim)
    print('true_xim = ',true_xim)
    print('ratio = ',gg.xim / true_xim)
    print('diff = ',gg.xim - true_xim)
    print('max diff = ',max(abs(gg.xim - true_xim)))
    assert max(abs(gg.xim - true_xim)) < 3.e-7
    print('xim_im = ',gg.xim_im)
    assert max(abs(gg.xim_im)) < 1.e-7
>>>>>>> c364700f

    # Check MapSq calculation:
    # cf. http://adsabs.harvard.edu/abs/2004MNRAS.352..338J
    # Use Crittenden formulation, since the analytic result is simpler:
    # Map^2(R) = int 1/2 r/R^2 (T+(r/R) xi+(r) + T-(r/R) xi-(r)) dr
    #          = 6 pi gamma0^2 r0^8 R^4 / (L^2 (r0^2+R^2)^5)
    # Mx^2(R)  = int 1/2 r/R^2 (T+(r/R) xi+(r) - T-(r/R) xi-(r)) dr
    #          = 0
    true_mapsq = 6.*numpy.pi * gamma0**2 * r0**8 * r**4 / (L**2 * (r**2+r0**2)**5)

    mapsq, mapsq_im, mxsq, mxsq_im, varmapsq = gg.calculateMapSq('Crittenden')
    print('mapsq = ',mapsq)
    print('true_mapsq = ',true_mapsq)
    print('ratio = ',mapsq/true_mapsq)
    print('diff = ',mapsq-true_mapsq)
    print('max diff = ',max(abs(mapsq - true_mapsq)))
    print('max diff[16:] = ',max(abs(mapsq[16:] - true_mapsq[16:])))
    # It's pretty ratty near the start where the integral is poorly evaluated, but the 
    # agreement is pretty good if we skip the first 16 elements.
    # Well, it gets bad again at the end, but those values are small enough that they still
    # pass this test.
<<<<<<< HEAD
    assert max(abs(mapsq[16:]-true_mapsq[16:]))/req_factor < 3.e-8
    print 'mxsq = ',mxsq
    print 'max = ',max(abs(mxsq))
    print 'max[16:] = ',max(abs(mxsq[16:]))
    assert max(abs(mxsq[16:]))/req_factor < 3.e-8
=======
    assert max(abs(mapsq[16:]-true_mapsq[16:])) < 3.e-8
    print('mxsq = ',mxsq)
    print('max = ',max(abs(mxsq)))
    print('max[16:] = ',max(abs(mxsq[16:])))
    assert max(abs(mxsq[16:])) < 3.e-8
>>>>>>> c364700f

    # Check that we get the same result using the corr2 executable:
    if __name__ == '__main__':
        cat.write(os.path.join('data','gg.dat'))
        import subprocess
        p = subprocess.Popen( ["corr2","gg.params"] )
        p.communicate()
<<<<<<< HEAD
        corr2_output = numpy.genfromtxt(os.path.join('output','gg.out'), names=True)
        print 'gg.xip = ',gg.xip
        print 'from corr2 output = ',corr2_output['xip']
        print 'ratio = ',corr2_output['xip']/gg.xip
        print 'diff = ',corr2_output['xip']-gg.xip
        numpy.testing.assert_almost_equal(corr2_output['xip']/gg.xip, 1., decimal=3)

        print 'gg.xim = ',gg.xim
        print 'from corr2 output = ',corr2_output['xim']
        print 'ratio = ',corr2_output['xim']/gg.xim
        print 'diff = ',corr2_output['xim']-gg.xim
        numpy.testing.assert_almost_equal(corr2_output['xim']/gg.xim, 1., decimal=3)

        print 'xip_im from corr2 output = ',corr2_output['xip_im']
        print 'max err = ',max(abs(corr2_output['xip_im']))
        assert max(abs(corr2_output['xip_im']))/req_factor < 2.e-7
        print 'xim_im from corr2 output = ',corr2_output['xim_im']
        print 'max err = ',max(abs(corr2_output['xim_im']))
        assert max(abs(corr2_output['xim_im']))/req_factor < 1.e-7

        corr2_output2 = numpy.genfromtxt(os.path.join('output','gg_m2.out'), names=True)
        print 'mapsq = ',mapsq
        print 'from corr2 output = ',corr2_output2['Mapsq']
        print 'ratio = ',corr2_output2['Mapsq']/mapsq
        print 'diff = ',corr2_output2['Mapsq']-mapsq
        numpy.testing.assert_almost_equal(corr2_output2['Mapsq']/mapsq, 1., decimal=3)

        print 'mxsq = ',mxsq
        print 'from corr2 output = ',corr2_output2['Mxsq']
        print 'ratio = ',corr2_output2['Mxsq']/mxsq
        print 'diff = ',corr2_output2['Mxsq']-mxsq
        numpy.testing.assert_almost_equal(corr2_output2['Mxsq']/mxsq, 1., decimal=3)

    # Check the fits write option
    out_file_name = os.path.join('output','gg_out.fits')
    gg.write(out_file_name)
    import fitsio
    data = fitsio.read(out_file_name)
    numpy.testing.assert_almost_equal(data['R_nom'], numpy.exp(gg.logr))
    numpy.testing.assert_almost_equal(data['<R>'], gg.meanr)
    numpy.testing.assert_almost_equal(data['<logR>'], gg.meanlogr)
    numpy.testing.assert_almost_equal(data['xip'], gg.xip)
    numpy.testing.assert_almost_equal(data['xim'], gg.xim)
    numpy.testing.assert_almost_equal(data['xip_im'], gg.xip_im)
    numpy.testing.assert_almost_equal(data['xim_im'], gg.xim_im)
    numpy.testing.assert_almost_equal(data['sigma_xi'], numpy.sqrt(gg.varxi))
    numpy.testing.assert_almost_equal(data['weight'], gg.weight)
    numpy.testing.assert_almost_equal(data['npairs'], gg.npairs)

    # Check the read function
    gg2 = treecorr.GGCorrelation(bin_size=0.1, min_sep=1., max_sep=100., sep_units='arcmin')
    gg2.read(out_file_name)
    numpy.testing.assert_almost_equal(gg2.logr, gg.logr)
    numpy.testing.assert_almost_equal(gg2.meanr, gg.meanr)
    numpy.testing.assert_almost_equal(gg2.meanlogr, gg.meanlogr)
    numpy.testing.assert_almost_equal(gg2.xip, gg.xip)
    numpy.testing.assert_almost_equal(gg2.xim, gg.xim)
    numpy.testing.assert_almost_equal(gg2.xip_im, gg.xip_im)
    numpy.testing.assert_almost_equal(gg2.xim_im, gg.xim_im)
    numpy.testing.assert_almost_equal(gg2.varxi, gg.varxi)
    numpy.testing.assert_almost_equal(gg2.weight, gg.weight)
    numpy.testing.assert_almost_equal(gg2.npairs, gg.npairs)
=======
        corr2_output = numpy.loadtxt(os.path.join('output','gg.out'))
        print('gg.xip = ',gg.xip)
        print('from corr2 output = ',corr2_output[:,2])
        print('ratio = ',corr2_output[:,2]/gg.xip)
        print('diff = ',corr2_output[:,2]-gg.xip)
        numpy.testing.assert_almost_equal(corr2_output[:,2]/gg.xip, 1., decimal=3)

        print('gg.xim = ',gg.xim)
        print('from corr2 output = ',corr2_output[:,3])
        print('ratio = ',corr2_output[:,3]/gg.xim)
        print('diff = ',corr2_output[:,3]-gg.xim)
        numpy.testing.assert_almost_equal(corr2_output[:,3]/gg.xim, 1., decimal=3)

        print('xip_im from corr2 output = ',corr2_output[:,4])
        print('max err = ',max(abs(corr2_output[:,4])))
        assert max(abs(corr2_output[:,4])) < 2.e-7
        print('xim_im from corr2 output = ',corr2_output[:,5])
        print('max err = ',max(abs(corr2_output[:,5])))
        assert max(abs(corr2_output[:,5])) < 1.e-7

        corr2_output2 = numpy.loadtxt(os.path.join('output','gg_m2.out'))
        print('mapsq = ',mapsq)
        print('from corr2 output = ',corr2_output2[:,1])
        print('ratio = ',corr2_output2[:,1]/mapsq)
        print('diff = ',corr2_output2[:,1]-mapsq)
        numpy.testing.assert_almost_equal(corr2_output2[:,1]/mapsq, 1., decimal=3)

        print('mxsq = ',mxsq)
        print('from corr2 output = ',corr2_output2[:,2])
        print('ratio = ',corr2_output2[:,2]/mxsq)
        print('diff = ',corr2_output2[:,2]-mxsq)
        numpy.testing.assert_almost_equal(corr2_output2[:,2]/mxsq, 1., decimal=3)
>>>>>>> c364700f

    # Also check the Schneider version.  The math isn't quite as nice here, but it is tractable
    # using a different formula than I used above:
    # Map^2(R) = int k P(k) W(kR) dk
    #          = 576 pi gamma0^2 r0^6/(L^2 R^10) exp(-R^2/2r0^2)
    #            x (I0(R^2/2r0^2) R^2 (R^4 + 96 r0^4) - 16 I1(R^2/2r0^2) r0^2 (R^4 + 24 r0^4)
    try:
        from scipy.special import i0,i1
        x = 0.5*r**2/r0**2
        true_mapsq = 576.*numpy.pi * gamma0**2 * r0**6 / (L**2 * r**10) * numpy.exp(-x)
        true_mapsq *= i0(x) * r**2 * (r**4 + 96.*r0**4) - 16.*i1(x) * r0**2 * (r**4 + 24.*r0**4)

        mapsq, mapsq_im, mxsq, mxsq_im, varmapsq = gg.calculateMapSq('Schneider')
        print('Schneider mapsq = ',mapsq)
        print('true_mapsq = ',true_mapsq)
        print('ratio = ',mapsq/true_mapsq)
        print('diff = ',mapsq-true_mapsq)
        print('max diff = ',max(abs(mapsq - true_mapsq)))
        print('max diff[20:] = ',max(abs(mapsq[20:] - true_mapsq[20:])))
        # This one stay ratty longer, so we need to skip the first 20 and also loosen the
        # test a bit.
        assert max(abs(mapsq[20:]-true_mapsq[20:])) < 7.e-8
        print('mxsq = ',mxsq)
        print('max = ',max(abs(mxsq)))
        print('max[20:] = ',max(abs(mxsq[20:])))
        assert max(abs(mxsq[20:])) < 7.e-8

    except ImportError:
        # Don't require scipy if the user doesn't have it.
        print('Skipping tests of Schneider aperture mass, since scipy.special not available.')


def test_spherical():
    # This is the same field we used for test_gg, but put into spherical coords.
    # We do the spherical trig by hand using the obvious formulae, rather than the clever
    # optimizations that are used by the TreeCorr code, thus serving as a useful test of
    # the latter.

    gamma0 = 0.05
    r0 = 10. * treecorr.arcmin
    if __name__ == "__main__":
        nsource = 1000000
        L = 50.*r0  # Not infinity, so this introduces some error.  Our integrals were to infinity.
        req_factor = 1
    else:
        nsource = 200000
        L = 50.*r0
        req_factor = 3
    numpy.random.seed(8675309)
    x = (numpy.random.random_sample(nsource)-0.5) * L
    y = (numpy.random.random_sample(nsource)-0.5) * L
    r2 = x**2 + y**2
    g1 = -gamma0 * numpy.exp(-r2/2./r0**2) * (x**2-y**2)/r0**2
    g2 = -gamma0 * numpy.exp(-r2/2./r0**2) * (2.*x*y)/r0**2
    r = numpy.sqrt(r2)
    theta = arctan2(y,x)

    gg = treecorr.GGCorrelation(bin_size=0.1, min_sep=1., max_sep=100., sep_units='arcmin',
                                verbose=2)
    r1 = numpy.exp(gg.logr) * treecorr.arcmin
    temp = numpy.pi/16. * gamma0**2 * (r0/L)**2 * numpy.exp(-0.25*r1**2/r0**2)
    true_xip = temp * (r1**4 - 16.*r1**2*r0**2 + 32.*r0**4)/r0**4
    true_xim = temp * r1**4/r0**4

    # Test this around several central points
    if __name__ == '__main__':
        ra0_list = [ 0., 1., 1.3, 232., 0. ]
        dec0_list = [ 0., -0.3, 1.3, -1.4, pi/2.-1.e-6 ]
    else:
        ra0_list = [ 232.]
        dec0_list = [ -1.4 ]

    for ra0, dec0 in zip(ra0_list, dec0_list):

        # Use spherical triangle with A = point, B = (ra0,dec0), C = N. pole
        # a = Pi/2-dec0
        # c = 2*asin(r/2)  (lambert projection)
        # B = Pi/2 - theta

        c = 2.*arcsin(r/2.)
        a = pi/2. - dec0
        B = pi/2. - theta
        B[x<0] *= -1.
        B[B<-pi] += 2.*pi
        B[B>pi] -= 2.*pi

        # Solve the rest of the triangle with spherical trig:
        cosb = cos(a)*cos(c) + sin(a)*sin(c)*cos(B)
        b = arccos(cosb)
        cosA = (cos(a) - cos(b)*cos(c)) / (sin(b)*sin(c))
        #A = arccos(cosA)
        A = numpy.zeros_like(cosA)
        A[abs(cosA)<1] = arccos(cosA[abs(cosA)<1])
        A[cosA<=-1] = pi
        cosC = (cos(c) - cos(a)*cos(b)) / (sin(a)*sin(b))
        #C = arccos(cosC)
        C = numpy.zeros_like(cosC)
        C[abs(cosC)<1] = arccos(cosC[abs(cosC)<1])
        C[cosC<=-1] = pi
        C[x<0] *= -1.

        ra = ra0 - C
        dec = pi/2. - b

        # Rotate shear relative to local west
        # gamma_sph = exp(2i beta) * gamma
        # where beta = pi - (A+B) is the angle between north and "up" in the tangent plane.
        beta = pi - (A+B)
        beta[x>0] *= -1.
        cos2beta = cos(2.*beta)
        sin2beta = sin(2.*beta)
        g1_sph = g1 * cos2beta - g2 * sin2beta
        g2_sph = g2 * cos2beta + g1 * sin2beta

        cat = treecorr.Catalog(ra=ra, dec=dec, g1=g1_sph, g2=g2_sph, ra_units='rad', 
                               dec_units='rad')
        gg = treecorr.GGCorrelation(bin_size=0.1, min_sep=1., max_sep=100., sep_units='arcmin',
                                    verbose=2)
        gg.process(cat)

        print('ra0, dec0 = ',ra0,dec0)
        print('gg.xip = ',gg.xip)
        print('true_xip = ',true_xip)
        print('ratio = ',gg.xip / true_xip)
        print('diff = ',gg.xip - true_xip)
        print('max diff = ',max(abs(gg.xip - true_xip)))
        # The 3rd and 4th centers are somewhat less accurate.  Not sure why.
        # The math seems to be right, since the last one that gets all the way to the pole
        # works, so I'm not sure what is going on.  It's just a few bins that get a bit less
        # accurate.  Possibly worth investigating further at some point...
        assert max(abs(gg.xip - true_xip))/req_factor < 3.e-7

<<<<<<< HEAD
        print 'gg.xim = ',gg.xim
        print 'true_xim = ',true_xim
        print 'ratio = ',gg.xim / true_xim
        print 'diff = ',gg.xim - true_xim
        print 'max diff = ',max(abs(gg.xim - true_xim))
        assert max(abs(gg.xim - true_xim))/req_factor < 2.e-7
=======
        print('gg.xim = ',gg.xim)
        print('true_xim = ',true_xim)
        print('ratio = ',gg.xim / true_xim)
        print('diff = ',gg.xim - true_xim)
        print('max diff = ',max(abs(gg.xim - true_xim)))
        assert max(abs(gg.xim - true_xim)) < 2.e-7
>>>>>>> c364700f

    # One more center that can be done very easily.  If the center is the north pole, then all
    # the tangential shears are pure (positive) g1.
    ra0 = 0
    dec0 = pi/2.
    ra = theta
    dec = pi/2. - 2.*arcsin(r/2.)
    gammat = -gamma0 * r2/r0**2 * numpy.exp(-r2/2./r0**2)

    cat = treecorr.Catalog(ra=ra, dec=dec, g1=gammat, g2=numpy.zeros_like(gammat), ra_units='rad',
                           dec_units='rad')
    gg.process(cat)

<<<<<<< HEAD
    print 'gg.xip = ',gg.xip
    print 'gg.xip_im = ',gg.xip_im
    print 'true_xip = ',true_xip
    print 'ratio = ',gg.xip / true_xip
    print 'diff = ',gg.xip - true_xip
    print 'max diff = ',max(abs(gg.xip - true_xip))
    assert max(abs(gg.xip - true_xip))/req_factor < 3.e-7
    assert max(abs(gg.xip_im))/req_factor < 3.e-7

    print 'gg.xim = ',gg.xim
    print 'gg.xim_im = ',gg.xim_im
    print 'true_xim = ',true_xim
    print 'ratio = ',gg.xim / true_xim
    print 'diff = ',gg.xim - true_xim
    print 'max diff = ',max(abs(gg.xim - true_xim))
    assert max(abs(gg.xim - true_xim))/req_factor < 2.e-7
    assert max(abs(gg.xim_im))/req_factor < 2.e-7
=======
    print('gg.xip = ',gg.xip)
    print('gg.xip_im = ',gg.xip_im)
    print('true_xip = ',true_xip)
    print('ratio = ',gg.xip / true_xip)
    print('diff = ',gg.xip - true_xip)
    print('max diff = ',max(abs(gg.xip - true_xip)))
    assert max(abs(gg.xip - true_xip)) < 3.e-7
    assert max(abs(gg.xip_im)) < 3.e-7

    print('gg.xim = ',gg.xim)
    print('gg.xim_im = ',gg.xim_im)
    print('true_xim = ',true_xim)
    print('ratio = ',gg.xim / true_xim)
    print('diff = ',gg.xim - true_xim)
    print('max diff = ',max(abs(gg.xim - true_xim)))
    assert max(abs(gg.xim - true_xim)) < 2.e-7
    assert max(abs(gg.xim_im)) < 2.e-7
>>>>>>> c364700f

    # Check that we get the same result using the corr2 executable:
    if __name__ == '__main__':
        cat.write(os.path.join('data','gg_spherical.dat'))
        import subprocess
        p = subprocess.Popen( ["corr2","gg_spherical.params"] )
        p.communicate()
<<<<<<< HEAD
        corr2_output = numpy.genfromtxt(os.path.join('output','gg_spherical.out'), names=True)
        print 'gg.xip = ',gg.xip
        print 'from corr2 output = ',corr2_output['xip']
        print 'ratio = ',corr2_output['xip']/gg.xip
        print 'diff = ',corr2_output['xip']-gg.xip
        numpy.testing.assert_almost_equal(corr2_output['xip']/gg.xip, 1., decimal=3)

        print 'gg.xim = ',gg.xim
        print 'from corr2 output = ',corr2_output['xim']
        print 'ratio = ',corr2_output['xim']/gg.xim
        print 'diff = ',corr2_output['xim']-gg.xim
        numpy.testing.assert_almost_equal(corr2_output['xim']/gg.xim, 1., decimal=3)

        print 'xip_im from corr2 output = ',corr2_output['xip_im']
        assert max(abs(corr2_output['xip_im']))/req_factor < 3.e-7

        print 'xim_im from corr2 output = ',corr2_output['xim_im']
        assert max(abs(corr2_output['xim_im']))/req_factor < 2.e-7
=======
        corr2_output = numpy.loadtxt(os.path.join('output','gg_spherical.out'))
        print('gg.xip = ',gg.xip)
        print('from corr2 output = ',corr2_output[:,2])
        print('ratio = ',corr2_output[:,2]/gg.xip)
        print('diff = ',corr2_output[:,2]-gg.xip)
        numpy.testing.assert_almost_equal(corr2_output[:,2]/gg.xip, 1., decimal=3)

        print('gg.xim = ',gg.xim)
        print('from corr2 output = ',corr2_output[:,3])
        print('ratio = ',corr2_output[:,3]/gg.xim)
        print('diff = ',corr2_output[:,3]-gg.xim)
        numpy.testing.assert_almost_equal(corr2_output[:,3]/gg.xim, 1., decimal=3)

        print('xip_im from corr2 output = ',corr2_output[:,4])
        assert max(abs(corr2_output[:,4])) < 3.e-7

        print('xim_im from corr2 output = ',corr2_output[:,5])
        assert max(abs(corr2_output[:,5])) < 2.e-7
>>>>>>> c364700f



def test_aardvark():

    # Eric Suchyta did a brute force calculation of the Aardvark catalog, so it is useful to
    # compare the output from my code with that.

    get_aardvark()
    file_name = os.path.join('data','Aardvark.fit')
    config = treecorr.read_config('Aardvark.params')
    cat1 = treecorr.Catalog(file_name, config)
    gg = treecorr.GGCorrelation(config)
    gg.process(cat1)

    direct_file_name = os.path.join('data','Aardvark.direct')
    direct_data = numpy.genfromtxt(direct_file_name)
    direct_xip = direct_data[:,3]
    direct_xim = direct_data[:,4]

    #print 'gg.xip = ',gg.xip
    #print 'direct.xip = ',direct_xip

    xip_err = gg.xip - direct_xip
    print('xip_err = ',xip_err)
    print('max = ',max(abs(xip_err)))
    assert max(abs(xip_err)) < 2.e-7
    print('xip_im = ',gg.xip_im)
    print('max = ',max(abs(gg.xip_im)))
    assert max(abs(gg.xip_im)) < 3.e-7

    xim_err = gg.xim - direct_xim
    print('xim_err = ',xim_err)
    print('max = ',max(abs(xim_err)))
    assert max(abs(xim_err)) < 1.e-7
    print('xim_im = ',gg.xim_im)
    print('max = ',max(abs(gg.xim_im)))
    assert max(abs(gg.xim_im)) < 1.e-7

    # However, after some back and forth about the calculation, we concluded that Eric hadn't
    # done the spherical trig correctly to get the shears relative to the great circle joining
    # the two positions.  So let's compare with my own brute force calculation (i.e. using
    # bin_slop = 0):
    # This also has the advantage that the radial bins are done the same way -- uniformly 
    # spaced in log of the chord distance, rather than the great circle distance.

    bs0_file_name = os.path.join('data','Aardvark.bs0')
    bs0_data = numpy.genfromtxt(bs0_file_name)
    bs0_xip = bs0_data[:,2]
    bs0_xim = bs0_data[:,3]

    #print 'gg.xip = ',gg.xip
    #print 'bs0.xip = ',bs0_xip

    xip_err = gg.xip - bs0_xip
    print('xip_err = ',xip_err)
    print('max = ',max(abs(xip_err)))
    assert max(abs(xip_err)) < 1.e-7

    xim_err = gg.xim - bs0_xim
    print('xim_err = ',xim_err)
    print('max = ',max(abs(xim_err)))
    assert max(abs(xim_err)) < 5.e-8

    # Check that we get the same result using the corr2 executable:
    # Note: This is the only test of the corr2 executable that we do with nosetests.
    # The other similar tests are blocked out with: if __name__ == '__main__':
    import subprocess
    p = subprocess.Popen( ["corr2","Aardvark.params"] )
    p.communicate()
<<<<<<< HEAD
    corr2_output = numpy.genfromtxt(os.path.join('output','Aardvark.out'), names=True)
    print 'gg.xip = ',gg.xip
    print 'from corr2 output = ',corr2_output['xip']
    print 'ratio = ',corr2_output['xip']/gg.xip
    print 'diff = ',corr2_output['xip']-gg.xip
    numpy.testing.assert_almost_equal(corr2_output['xip']/gg.xip, 1., decimal=3)

    print 'gg.xim = ',gg.xim
    print 'from corr2 output = ',corr2_output['xim']
    print 'ratio = ',corr2_output['xim']/gg.xim
    print 'diff = ',corr2_output['xim']-gg.xim
    numpy.testing.assert_almost_equal(corr2_output['xim']/gg.xim, 1., decimal=3)

    print 'xip_im from corr2 output = ',corr2_output['xip_im']
    print 'max err = ',max(abs(corr2_output['xip_im']))
    assert max(abs(corr2_output['xip_im'])) < 3.e-7
    print 'xim_im from corr2 output = ',corr2_output['xim_im']
    print 'max err = ',max(abs(corr2_output['xim_im']))
    assert max(abs(corr2_output['xim_im'])) < 1.e-7
=======
    corr2_output = numpy.loadtxt(os.path.join('output','Aardvark.out'))
    print('gg.xip = ',gg.xip)
    print('from corr2 output = ',corr2_output[:,2])
    print('ratio = ',corr2_output[:,2]/gg.xip)
    print('diff = ',corr2_output[:,2]-gg.xip)
    numpy.testing.assert_almost_equal(corr2_output[:,2]/gg.xip, 1., decimal=3)

    print('gg.xim = ',gg.xim)
    print('from corr2 output = ',corr2_output[:,3])
    print('ratio = ',corr2_output[:,3]/gg.xim)
    print('diff = ',corr2_output[:,3]-gg.xim)
    numpy.testing.assert_almost_equal(corr2_output[:,3]/gg.xim, 1., decimal=3)

    print('xip_im from corr2 output = ',corr2_output[:,4])
    print('max err = ',max(abs(corr2_output[:,4])))
    assert max(abs(corr2_output[:,4])) < 3.e-7
    print('xim_im from corr2 output = ',corr2_output[:,5])
    print('max err = ',max(abs(corr2_output[:,5])))
    assert max(abs(corr2_output[:,5])) < 1.e-7
>>>>>>> c364700f

    # As bin_slop decreases, the agreement should get even better.
    # This test is slow, so only do it if running test_gg.py directly.
    if __name__ == '__main__':
        config['bin_slop'] = 0.2
        gg = treecorr.GGCorrelation(config)
        gg.process(cat1)

        #print 'gg.xip = ',gg.xip
        #print 'bs0.xip = ',bs0_xip

        xip_err = gg.xip - bs0_xip
        print('xip_err = ',xip_err)
        print('max = ',max(abs(xip_err)))
        assert max(abs(xip_err)) < 1.e-8

        xim_err = gg.xim - bs0_xim
        print('xim_err = ',xim_err)
        print('max = ',max(abs(xim_err)))
        assert max(abs(xim_err)) < 1.e-8

 
def test_shuffle():
    # Check that the code is insensitive to shuffling the input data vectors.

    # Might as well use the same function as above, although I reduce L a bit.
    ngal = 10000
    gamma0 = 0.05
    r0 = 10.
    L = 5. * r0
    numpy.random.seed(8675309)
    x = (numpy.random.random_sample(ngal)-0.5) * L
    y = (numpy.random.random_sample(ngal)-0.5) * L
    r2 = (x**2 + y**2)/r0**2
    g1 = -gamma0 * numpy.exp(-r2/2.) * (x**2-y**2)/r0**2
    g2 = -gamma0 * numpy.exp(-r2/2.) * (2.*x*y)/r0**2

    cat_u = treecorr.Catalog(x=x, y=y, g1=g1, g2=g2)
    gg_u = treecorr.GGCorrelation(bin_size=0.1, min_sep=1., max_sep=30., verbose=2)
    gg_u.process(cat_u)

    # Put these in a single 2d array so we can easily use numpy.random.shuffle
    data = numpy.array( [x, y, g1, g2] ).T
    print 'data = ',data
    numpy.random.shuffle(data)

    cat_s = treecorr.Catalog(x=data[:,0], y=data[:,1], g1=data[:,2], g2=data[:,3])
    gg_s = treecorr.GGCorrelation(bin_size=0.1, min_sep=1., max_sep=30., verbose=2)
    gg_s.process(cat_s)

    print 'gg_u.xip = ',gg_u.xip
    print 'gg_s.xip = ',gg_s.xip
    print 'ratio = ',gg_u.xip / gg_s.xip
    print 'diff = ',gg_u.xip - gg_s.xip
    print 'max diff = ',max(abs(gg_u.xip - gg_s.xip))
    assert max(abs(gg_u.xip - gg_s.xip)) < 1.e-14

if __name__ == '__main__':
    test_gg()
    test_spherical()
    test_aardvark()
    test_shuffle()<|MERGE_RESOLUTION|>--- conflicted
+++ resolved
@@ -57,7 +57,7 @@
     gg.process(cat)
 
     # log(<R>) != <logR>, but it should be close:
-    print 'meanlogr - log(meanr) = ',gg.meanlogr - numpy.log(gg.meanr)
+    print('meanlogr - log(meanr) = ',gg.meanlogr - numpy.log(gg.meanr))
     numpy.testing.assert_almost_equal(gg.meanlogr, numpy.log(gg.meanr), decimal=3)
 
     r = gg.meanr
@@ -65,43 +65,23 @@
     true_xip = temp * (r**4 - 16.*r**2*r0**2 + 32.*r0**4)/r0**4
     true_xim = temp * r**4/r0**4
 
-<<<<<<< HEAD
-    print 'gg.xip = ',gg.xip
-    print 'true_xip = ',true_xip
-    print 'ratio = ',gg.xip / true_xip
-    print 'diff = ',gg.xip - true_xip
-    print 'max diff = ',max(abs(gg.xip - true_xip))
-    assert max(abs(gg.xip - true_xip))/req_factor < 3.e-7
-    print 'xip_im = ',gg.xip_im
-    assert max(abs(gg.xip_im))/req_factor < 2.e-7
-
-    print 'gg.xim = ',gg.xim
-    print 'true_xim = ',true_xim
-    print 'ratio = ',gg.xim / true_xim
-    print 'diff = ',gg.xim - true_xim
-    print 'max diff = ',max(abs(gg.xim - true_xim))
-    assert max(abs(gg.xim - true_xim))/req_factor < 3.e-7
-    print 'xim_im = ',gg.xim_im
-    assert max(abs(gg.xim_im))/req_factor < 1.e-7
-=======
     print('gg.xip = ',gg.xip)
     print('true_xip = ',true_xip)
     print('ratio = ',gg.xip / true_xip)
     print('diff = ',gg.xip - true_xip)
     print('max diff = ',max(abs(gg.xip - true_xip)))
-    assert max(abs(gg.xip - true_xip)) < 3.e-7
+    assert max(abs(gg.xip - true_xip))/req_factor < 3.e-7
     print('xip_im = ',gg.xip_im)
-    assert max(abs(gg.xip_im)) < 2.e-7
+    assert max(abs(gg.xip_im))/req_factor < 2.e-7
 
     print('gg.xim = ',gg.xim)
     print('true_xim = ',true_xim)
     print('ratio = ',gg.xim / true_xim)
     print('diff = ',gg.xim - true_xim)
     print('max diff = ',max(abs(gg.xim - true_xim)))
-    assert max(abs(gg.xim - true_xim)) < 3.e-7
+    assert max(abs(gg.xim - true_xim))/req_factor < 3.e-7
     print('xim_im = ',gg.xim_im)
-    assert max(abs(gg.xim_im)) < 1.e-7
->>>>>>> c364700f
+    assert max(abs(gg.xim_im))/req_factor < 1.e-7
 
     # Check MapSq calculation:
     # cf. http://adsabs.harvard.edu/abs/2004MNRAS.352..338J
@@ -123,19 +103,11 @@
     # agreement is pretty good if we skip the first 16 elements.
     # Well, it gets bad again at the end, but those values are small enough that they still
     # pass this test.
-<<<<<<< HEAD
     assert max(abs(mapsq[16:]-true_mapsq[16:]))/req_factor < 3.e-8
-    print 'mxsq = ',mxsq
-    print 'max = ',max(abs(mxsq))
-    print 'max[16:] = ',max(abs(mxsq[16:]))
-    assert max(abs(mxsq[16:]))/req_factor < 3.e-8
-=======
-    assert max(abs(mapsq[16:]-true_mapsq[16:])) < 3.e-8
     print('mxsq = ',mxsq)
     print('max = ',max(abs(mxsq)))
     print('max[16:] = ',max(abs(mxsq[16:])))
-    assert max(abs(mxsq[16:])) < 3.e-8
->>>>>>> c364700f
+    assert max(abs(mxsq[16:]))/req_factor < 3.e-8
 
     # Check that we get the same result using the corr2 executable:
     if __name__ == '__main__':
@@ -143,38 +115,37 @@
         import subprocess
         p = subprocess.Popen( ["corr2","gg.params"] )
         p.communicate()
-<<<<<<< HEAD
         corr2_output = numpy.genfromtxt(os.path.join('output','gg.out'), names=True)
-        print 'gg.xip = ',gg.xip
-        print 'from corr2 output = ',corr2_output['xip']
-        print 'ratio = ',corr2_output['xip']/gg.xip
-        print 'diff = ',corr2_output['xip']-gg.xip
+        print('gg.xip = ',gg.xip)
+        print('from corr2 output = ',corr2_output['xip'])
+        print('ratio = ',corr2_output['xip']/gg.xip)
+        print('diff = ',corr2_output['xip']-gg.xip)
         numpy.testing.assert_almost_equal(corr2_output['xip']/gg.xip, 1., decimal=3)
 
-        print 'gg.xim = ',gg.xim
-        print 'from corr2 output = ',corr2_output['xim']
-        print 'ratio = ',corr2_output['xim']/gg.xim
-        print 'diff = ',corr2_output['xim']-gg.xim
+        print('gg.xim = ',gg.xim)
+        print('from corr2 output = ',corr2_output['xim'])
+        print('ratio = ',corr2_output['xim']/gg.xim)
+        print('diff = ',corr2_output['xim']-gg.xim)
         numpy.testing.assert_almost_equal(corr2_output['xim']/gg.xim, 1., decimal=3)
 
-        print 'xip_im from corr2 output = ',corr2_output['xip_im']
-        print 'max err = ',max(abs(corr2_output['xip_im']))
+        print('xip_im from corr2 output = ',corr2_output['xip_im'])
+        print('max err = ',max(abs(corr2_output['xip_im'])))
         assert max(abs(corr2_output['xip_im']))/req_factor < 2.e-7
-        print 'xim_im from corr2 output = ',corr2_output['xim_im']
-        print 'max err = ',max(abs(corr2_output['xim_im']))
+        print('xim_im from corr2 output = ',corr2_output['xim_im'])
+        print('max err = ',max(abs(corr2_output['xim_im'])))
         assert max(abs(corr2_output['xim_im']))/req_factor < 1.e-7
 
         corr2_output2 = numpy.genfromtxt(os.path.join('output','gg_m2.out'), names=True)
-        print 'mapsq = ',mapsq
-        print 'from corr2 output = ',corr2_output2['Mapsq']
-        print 'ratio = ',corr2_output2['Mapsq']/mapsq
-        print 'diff = ',corr2_output2['Mapsq']-mapsq
+        print('mapsq = ',mapsq)
+        print('from corr2 output = ',corr2_output2['Mapsq'])
+        print('ratio = ',corr2_output2['Mapsq']/mapsq)
+        print('diff = ',corr2_output2['Mapsq']-mapsq)
         numpy.testing.assert_almost_equal(corr2_output2['Mapsq']/mapsq, 1., decimal=3)
 
-        print 'mxsq = ',mxsq
-        print 'from corr2 output = ',corr2_output2['Mxsq']
-        print 'ratio = ',corr2_output2['Mxsq']/mxsq
-        print 'diff = ',corr2_output2['Mxsq']-mxsq
+        print('mxsq = ',mxsq)
+        print('from corr2 output = ',corr2_output2['Mxsq'])
+        print('ratio = ',corr2_output2['Mxsq']/mxsq)
+        print('diff = ',corr2_output2['Mxsq']-mxsq)
         numpy.testing.assert_almost_equal(corr2_output2['Mxsq']/mxsq, 1., decimal=3)
 
     # Check the fits write option
@@ -206,40 +177,6 @@
     numpy.testing.assert_almost_equal(gg2.varxi, gg.varxi)
     numpy.testing.assert_almost_equal(gg2.weight, gg.weight)
     numpy.testing.assert_almost_equal(gg2.npairs, gg.npairs)
-=======
-        corr2_output = numpy.loadtxt(os.path.join('output','gg.out'))
-        print('gg.xip = ',gg.xip)
-        print('from corr2 output = ',corr2_output[:,2])
-        print('ratio = ',corr2_output[:,2]/gg.xip)
-        print('diff = ',corr2_output[:,2]-gg.xip)
-        numpy.testing.assert_almost_equal(corr2_output[:,2]/gg.xip, 1., decimal=3)
-
-        print('gg.xim = ',gg.xim)
-        print('from corr2 output = ',corr2_output[:,3])
-        print('ratio = ',corr2_output[:,3]/gg.xim)
-        print('diff = ',corr2_output[:,3]-gg.xim)
-        numpy.testing.assert_almost_equal(corr2_output[:,3]/gg.xim, 1., decimal=3)
-
-        print('xip_im from corr2 output = ',corr2_output[:,4])
-        print('max err = ',max(abs(corr2_output[:,4])))
-        assert max(abs(corr2_output[:,4])) < 2.e-7
-        print('xim_im from corr2 output = ',corr2_output[:,5])
-        print('max err = ',max(abs(corr2_output[:,5])))
-        assert max(abs(corr2_output[:,5])) < 1.e-7
-
-        corr2_output2 = numpy.loadtxt(os.path.join('output','gg_m2.out'))
-        print('mapsq = ',mapsq)
-        print('from corr2 output = ',corr2_output2[:,1])
-        print('ratio = ',corr2_output2[:,1]/mapsq)
-        print('diff = ',corr2_output2[:,1]-mapsq)
-        numpy.testing.assert_almost_equal(corr2_output2[:,1]/mapsq, 1., decimal=3)
-
-        print('mxsq = ',mxsq)
-        print('from corr2 output = ',corr2_output2[:,2])
-        print('ratio = ',corr2_output2[:,2]/mxsq)
-        print('diff = ',corr2_output2[:,2]-mxsq)
-        numpy.testing.assert_almost_equal(corr2_output2[:,2]/mxsq, 1., decimal=3)
->>>>>>> c364700f
 
     # Also check the Schneider version.  The math isn't quite as nice here, but it is tractable
     # using a different formula than I used above:
@@ -372,21 +309,12 @@
         # accurate.  Possibly worth investigating further at some point...
         assert max(abs(gg.xip - true_xip))/req_factor < 3.e-7
 
-<<<<<<< HEAD
-        print 'gg.xim = ',gg.xim
-        print 'true_xim = ',true_xim
-        print 'ratio = ',gg.xim / true_xim
-        print 'diff = ',gg.xim - true_xim
-        print 'max diff = ',max(abs(gg.xim - true_xim))
-        assert max(abs(gg.xim - true_xim))/req_factor < 2.e-7
-=======
         print('gg.xim = ',gg.xim)
         print('true_xim = ',true_xim)
         print('ratio = ',gg.xim / true_xim)
         print('diff = ',gg.xim - true_xim)
         print('max diff = ',max(abs(gg.xim - true_xim)))
-        assert max(abs(gg.xim - true_xim)) < 2.e-7
->>>>>>> c364700f
+        assert max(abs(gg.xim - true_xim))/req_factor < 2.e-7
 
     # One more center that can be done very easily.  If the center is the north pole, then all
     # the tangential shears are pure (positive) g1.
@@ -400,33 +328,14 @@
                            dec_units='rad')
     gg.process(cat)
 
-<<<<<<< HEAD
-    print 'gg.xip = ',gg.xip
-    print 'gg.xip_im = ',gg.xip_im
-    print 'true_xip = ',true_xip
-    print 'ratio = ',gg.xip / true_xip
-    print 'diff = ',gg.xip - true_xip
-    print 'max diff = ',max(abs(gg.xip - true_xip))
-    assert max(abs(gg.xip - true_xip))/req_factor < 3.e-7
-    assert max(abs(gg.xip_im))/req_factor < 3.e-7
-
-    print 'gg.xim = ',gg.xim
-    print 'gg.xim_im = ',gg.xim_im
-    print 'true_xim = ',true_xim
-    print 'ratio = ',gg.xim / true_xim
-    print 'diff = ',gg.xim - true_xim
-    print 'max diff = ',max(abs(gg.xim - true_xim))
-    assert max(abs(gg.xim - true_xim))/req_factor < 2.e-7
-    assert max(abs(gg.xim_im))/req_factor < 2.e-7
-=======
     print('gg.xip = ',gg.xip)
     print('gg.xip_im = ',gg.xip_im)
     print('true_xip = ',true_xip)
     print('ratio = ',gg.xip / true_xip)
     print('diff = ',gg.xip - true_xip)
     print('max diff = ',max(abs(gg.xip - true_xip)))
-    assert max(abs(gg.xip - true_xip)) < 3.e-7
-    assert max(abs(gg.xip_im)) < 3.e-7
+    assert max(abs(gg.xip - true_xip))/req_factor < 3.e-7
+    assert max(abs(gg.xip_im))/req_factor < 3.e-7
 
     print('gg.xim = ',gg.xim)
     print('gg.xim_im = ',gg.xim_im)
@@ -434,9 +343,8 @@
     print('ratio = ',gg.xim / true_xim)
     print('diff = ',gg.xim - true_xim)
     print('max diff = ',max(abs(gg.xim - true_xim)))
-    assert max(abs(gg.xim - true_xim)) < 2.e-7
-    assert max(abs(gg.xim_im)) < 2.e-7
->>>>>>> c364700f
+    assert max(abs(gg.xim - true_xim))/req_factor < 2.e-7
+    assert max(abs(gg.xim_im))/req_factor < 2.e-7
 
     # Check that we get the same result using the corr2 executable:
     if __name__ == '__main__':
@@ -444,46 +352,24 @@
         import subprocess
         p = subprocess.Popen( ["corr2","gg_spherical.params"] )
         p.communicate()
-<<<<<<< HEAD
         corr2_output = numpy.genfromtxt(os.path.join('output','gg_spherical.out'), names=True)
-        print 'gg.xip = ',gg.xip
-        print 'from corr2 output = ',corr2_output['xip']
-        print 'ratio = ',corr2_output['xip']/gg.xip
-        print 'diff = ',corr2_output['xip']-gg.xip
+        print('gg.xip = ',gg.xip)
+        print('from corr2 output = ',corr2_output['xip'])
+        print('ratio = ',corr2_output['xip']/gg.xip)
+        print('diff = ',corr2_output['xip']-gg.xip)
         numpy.testing.assert_almost_equal(corr2_output['xip']/gg.xip, 1., decimal=3)
 
-        print 'gg.xim = ',gg.xim
-        print 'from corr2 output = ',corr2_output['xim']
-        print 'ratio = ',corr2_output['xim']/gg.xim
-        print 'diff = ',corr2_output['xim']-gg.xim
+        print('gg.xim = ',gg.xim)
+        print('from corr2 output = ',corr2_output['xim'])
+        print('ratio = ',corr2_output['xim']/gg.xim)
+        print('diff = ',corr2_output['xim']-gg.xim)
         numpy.testing.assert_almost_equal(corr2_output['xim']/gg.xim, 1., decimal=3)
 
-        print 'xip_im from corr2 output = ',corr2_output['xip_im']
+        print('xip_im from corr2 output = ',corr2_output['xip_im'])
         assert max(abs(corr2_output['xip_im']))/req_factor < 3.e-7
 
-        print 'xim_im from corr2 output = ',corr2_output['xim_im']
+        print('xim_im from corr2 output = ',corr2_output['xim_im'])
         assert max(abs(corr2_output['xim_im']))/req_factor < 2.e-7
-=======
-        corr2_output = numpy.loadtxt(os.path.join('output','gg_spherical.out'))
-        print('gg.xip = ',gg.xip)
-        print('from corr2 output = ',corr2_output[:,2])
-        print('ratio = ',corr2_output[:,2]/gg.xip)
-        print('diff = ',corr2_output[:,2]-gg.xip)
-        numpy.testing.assert_almost_equal(corr2_output[:,2]/gg.xip, 1., decimal=3)
-
-        print('gg.xim = ',gg.xim)
-        print('from corr2 output = ',corr2_output[:,3])
-        print('ratio = ',corr2_output[:,3]/gg.xim)
-        print('diff = ',corr2_output[:,3]-gg.xim)
-        numpy.testing.assert_almost_equal(corr2_output[:,3]/gg.xim, 1., decimal=3)
-
-        print('xip_im from corr2 output = ',corr2_output[:,4])
-        assert max(abs(corr2_output[:,4])) < 3.e-7
-
-        print('xim_im from corr2 output = ',corr2_output[:,5])
-        assert max(abs(corr2_output[:,5])) < 2.e-7
->>>>>>> c364700f
-
 
 
 def test_aardvark():
@@ -503,8 +389,8 @@
     direct_xip = direct_data[:,3]
     direct_xim = direct_data[:,4]
 
-    #print 'gg.xip = ',gg.xip
-    #print 'direct.xip = ',direct_xip
+    #print('gg.xip = ',gg.xip)
+    #print('direct.xip = ',direct_xip)
 
     xip_err = gg.xip - direct_xip
     print('xip_err = ',xip_err)
@@ -534,8 +420,8 @@
     bs0_xip = bs0_data[:,2]
     bs0_xim = bs0_data[:,3]
 
-    #print 'gg.xip = ',gg.xip
-    #print 'bs0.xip = ',bs0_xip
+    #print('gg.xip = ',gg.xip)
+    #print('bs0.xip = ',bs0_xip)
 
     xip_err = gg.xip - bs0_xip
     print('xip_err = ',xip_err)
@@ -553,47 +439,25 @@
     import subprocess
     p = subprocess.Popen( ["corr2","Aardvark.params"] )
     p.communicate()
-<<<<<<< HEAD
     corr2_output = numpy.genfromtxt(os.path.join('output','Aardvark.out'), names=True)
-    print 'gg.xip = ',gg.xip
-    print 'from corr2 output = ',corr2_output['xip']
-    print 'ratio = ',corr2_output['xip']/gg.xip
-    print 'diff = ',corr2_output['xip']-gg.xip
+    print('gg.xip = ',gg.xip)
+    print('from corr2 output = ',corr2_output['xip'])
+    print('ratio = ',corr2_output['xip']/gg.xip)
+    print('diff = ',corr2_output['xip']-gg.xip)
     numpy.testing.assert_almost_equal(corr2_output['xip']/gg.xip, 1., decimal=3)
 
-    print 'gg.xim = ',gg.xim
-    print 'from corr2 output = ',corr2_output['xim']
-    print 'ratio = ',corr2_output['xim']/gg.xim
-    print 'diff = ',corr2_output['xim']-gg.xim
+    print('gg.xim = ',gg.xim)
+    print('from corr2 output = ',corr2_output['xim'])
+    print('ratio = ',corr2_output['xim']/gg.xim)
+    print('diff = ',corr2_output['xim']-gg.xim)
     numpy.testing.assert_almost_equal(corr2_output['xim']/gg.xim, 1., decimal=3)
 
-    print 'xip_im from corr2 output = ',corr2_output['xip_im']
-    print 'max err = ',max(abs(corr2_output['xip_im']))
+    print('xip_im from corr2 output = ',corr2_output['xip_im'])
+    print('max err = ',max(abs(corr2_output['xip_im'])))
     assert max(abs(corr2_output['xip_im'])) < 3.e-7
-    print 'xim_im from corr2 output = ',corr2_output['xim_im']
-    print 'max err = ',max(abs(corr2_output['xim_im']))
+    print('xim_im from corr2 output = ',corr2_output['xim_im'])
+    print('max err = ',max(abs(corr2_output['xim_im'])))
     assert max(abs(corr2_output['xim_im'])) < 1.e-7
-=======
-    corr2_output = numpy.loadtxt(os.path.join('output','Aardvark.out'))
-    print('gg.xip = ',gg.xip)
-    print('from corr2 output = ',corr2_output[:,2])
-    print('ratio = ',corr2_output[:,2]/gg.xip)
-    print('diff = ',corr2_output[:,2]-gg.xip)
-    numpy.testing.assert_almost_equal(corr2_output[:,2]/gg.xip, 1., decimal=3)
-
-    print('gg.xim = ',gg.xim)
-    print('from corr2 output = ',corr2_output[:,3])
-    print('ratio = ',corr2_output[:,3]/gg.xim)
-    print('diff = ',corr2_output[:,3]-gg.xim)
-    numpy.testing.assert_almost_equal(corr2_output[:,3]/gg.xim, 1., decimal=3)
-
-    print('xip_im from corr2 output = ',corr2_output[:,4])
-    print('max err = ',max(abs(corr2_output[:,4])))
-    assert max(abs(corr2_output[:,4])) < 3.e-7
-    print('xim_im from corr2 output = ',corr2_output[:,5])
-    print('max err = ',max(abs(corr2_output[:,5])))
-    assert max(abs(corr2_output[:,5])) < 1.e-7
->>>>>>> c364700f
 
     # As bin_slop decreases, the agreement should get even better.
     # This test is slow, so only do it if running test_gg.py directly.
@@ -602,8 +466,8 @@
         gg = treecorr.GGCorrelation(config)
         gg.process(cat1)
 
-        #print 'gg.xip = ',gg.xip
-        #print 'bs0.xip = ',bs0_xip
+        #print('gg.xip = ',gg.xip)
+        #print('bs0.xip = ',bs0_xip)
 
         xip_err = gg.xip - bs0_xip
         print('xip_err = ',xip_err)
@@ -637,18 +501,18 @@
 
     # Put these in a single 2d array so we can easily use numpy.random.shuffle
     data = numpy.array( [x, y, g1, g2] ).T
-    print 'data = ',data
+    print('data = ',data)
     numpy.random.shuffle(data)
 
     cat_s = treecorr.Catalog(x=data[:,0], y=data[:,1], g1=data[:,2], g2=data[:,3])
     gg_s = treecorr.GGCorrelation(bin_size=0.1, min_sep=1., max_sep=30., verbose=2)
     gg_s.process(cat_s)
 
-    print 'gg_u.xip = ',gg_u.xip
-    print 'gg_s.xip = ',gg_s.xip
-    print 'ratio = ',gg_u.xip / gg_s.xip
-    print 'diff = ',gg_u.xip - gg_s.xip
-    print 'max diff = ',max(abs(gg_u.xip - gg_s.xip))
+    print('gg_u.xip = ',gg_u.xip)
+    print('gg_s.xip = ',gg_s.xip)
+    print('ratio = ',gg_u.xip / gg_s.xip)
+    print('diff = ',gg_u.xip - gg_s.xip)
+    print('max diff = ',max(abs(gg_u.xip - gg_s.xip)))
     assert max(abs(gg_u.xip - gg_s.xip)) < 1.e-14
 
 if __name__ == '__main__':
